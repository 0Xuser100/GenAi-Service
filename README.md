# 🚀 GenAI Service — Project Guide

## 📦 Installation & Setup

### 🔧 1) Install `uv`
```bash
pip install uv
```

### 🆕 2) Initialize a New Project

```bash
uv init .
uv add -r requirements.txt
```

### 🔄 3) Sync Dependencies (if lockfile exists)

```bash
uv sync
# For strict lockfile enforcement (CI or reproducibility):
uv sync --frozen
```

## ▶️ Running the Project with uv

### ⚡ FastAPI (Development Mode with Auto-Reload)

```bash
uv run uvicorn main:app --reload
uv run fastapi dev
```

<<<<<<< HEAD
### 🚀 FastAPI (Prod-style Uvicorn)

```bash
uv run uvicorn main:app --host 0.0.0.0 --port 8000
```

### 🎨 Streamlit Client UI

```bash
uv run streamlit run client.py
```

## 🗄️ Qdrant Vector Database (Docker)

### 📥 Pull Latest Qdrant Image

```bash
docker pull qdrant/qdrant
```

### ▶️ Run Qdrant with Persistent Local Storage

```bash
docker run -p 6333:6333 -p 6334:6334 -v "%cd%\\qdrant_storage":/qdrant/storage qdrant/qdrant
```

### 🗑️ Remove Qdrant Container

```bash
docker rm qdrant
```

If you want, I can also generate:

✅ A full **README.md**  
✅ A version with **badges** (Python, FastAPI, Docker, Qdrant, uv)  
✅ A version with **Project Structure**, **API docs**, or **RAG Architecture Diagram**

Just tell me!
=======
## Running the services

Start the FastAPI backend with the built-in development server:

```bash
fastapi dev main.py
```

In a separate terminal, launch the Streamlit client:

```bash
streamlit run client.py
```

By default the FastAPI app listens on `http://127.0.0.1:8000` and Streamlit opens in your browser at `http://localhost:8501`.
>>>>>>> 707813b6
<|MERGE_RESOLUTION|>--- conflicted
+++ resolved
@@ -1,90 +1,79 @@
-# 🚀 GenAI Service — Project Guide
-
-## 📦 Installation & Setup
-
-### 🔧 1) Install `uv`
-```bash
-pip install uv
-```
-
-### 🆕 2) Initialize a New Project
-
-```bash
-uv init .
-uv add -r requirements.txt
-```
-
-### 🔄 3) Sync Dependencies (if lockfile exists)
-
-```bash
-uv sync
-# For strict lockfile enforcement (CI or reproducibility):
-uv sync --frozen
-```
-
-## ▶️ Running the Project with uv
-
-### ⚡ FastAPI (Development Mode with Auto-Reload)
-
-```bash
-uv run uvicorn main:app --reload
-uv run fastapi dev
-```
-
-<<<<<<< HEAD
-### 🚀 FastAPI (Prod-style Uvicorn)
-
-```bash
-uv run uvicorn main:app --host 0.0.0.0 --port 8000
-```
-
-### 🎨 Streamlit Client UI
-
-```bash
-uv run streamlit run client.py
-```
-
-## 🗄️ Qdrant Vector Database (Docker)
-
-### 📥 Pull Latest Qdrant Image
-
-```bash
-docker pull qdrant/qdrant
-```
-
-### ▶️ Run Qdrant with Persistent Local Storage
-
-```bash
-docker run -p 6333:6333 -p 6334:6334 -v "%cd%\\qdrant_storage":/qdrant/storage qdrant/qdrant
-```
-
-### 🗑️ Remove Qdrant Container
-
-```bash
-docker rm qdrant
-```
-
-If you want, I can also generate:
-
-✅ A full **README.md**  
-✅ A version with **badges** (Python, FastAPI, Docker, Qdrant, uv)  
-✅ A version with **Project Structure**, **API docs**, or **RAG Architecture Diagram**
-
-Just tell me!
-=======
-## Running the services
-
-Start the FastAPI backend with the built-in development server:
-
-```bash
-fastapi dev main.py
-```
-
-In a separate terminal, launch the Streamlit client:
-
-```bash
-streamlit run client.py
-```
-
-By default the FastAPI app listens on `http://127.0.0.1:8000` and Streamlit opens in your browser at `http://localhost:8501`.
->>>>>>> 707813b6
+# 🚀 GenAI Service — Project Guide
+
+## Overview
+
+This repository contains a small GenAI service with a FastAPI backend and a Streamlit frontend. The project uses `uv` for environment bootstrapping and can use Qdrant as a vector store (optional).
+
+## Installation & Setup
+
+Install project dependencies and prepare the environment. Two common approaches are shown below.
+
+### Conda (recommended)
+```bash
+conda create -n genaiservice python=3.11
+conda activate genaiservice
+pip install -r requirements.txt
+```
+
+### Using `uv`
+```bash
+pip install uv
+uv init .
+uv add -r requirements.txt
+```
+
+### Sync dependencies (if a lockfile exists)
+```bash
+uv sync
+# For strict lockfile enforcement (CI or reproducibility):
+uv sync --frozen
+```
+
+## Running the services
+
+Start the FastAPI backend (development server with auto-reload):
+```bash
+uv run uvicorn main:app --reload
+# or
+uv run fastapi dev
+```
+
+In a separate terminal, launch the Streamlit client UI:
+```bash
+uv run streamlit run client.py
+```
+
+By default the FastAPI app listens on `http://127.0.0.1:8000` and Streamlit opens at `http://localhost:8501`.
+
+### Production-style Uvicorn
+```bash
+uv run uvicorn main:app --host 0.0.0.0 --port 8000
+```
+
+## Qdrant Vector Database (Docker)
+
+Pull the latest Qdrant image:
+```bash
+docker pull qdrant/qdrant
+```
+
+Run Qdrant with persistent local storage:
+```bash
+docker run -p 6333:6333 -p 6334:6334 -v "%cd%\\qdrant_storage":/qdrant/storage qdrant/qdrant
+```
+
+Remove the Qdrant container when done:
+```bash
+docker rm qdrant
+```
+
+## Quick Notes
+- The repository contains example code and experiments under `ch2/`, `ch3/`, and a `rag/` helper set. 
+- Use the Streamlit UI (`client.py`) to interact with the service locally.
+
+If you'd like, I can also:
+- Generate a cleaned README with badges and a project structure section
+- Create a `dev` script or `Makefile` to simplify running the backend and UI
+- Commit the resolved merge and create a short changelog entry
+
+Tell me which of those you'd like next.